from __future__ import annotations

from typing import TYPE_CHECKING

import pytest

from erasmus.cogs.bible import Bible, BibleAppCommands

if TYPE_CHECKING:
    from unittest.mock import Mock

    from pytest_mock import MockerFixture

    from erasmus.erasmus import Erasmus
    from erasmus.service_manager import ServiceManager


<<<<<<< HEAD
class MockServiceManager(object):
=======
class MockServiceManager:
>>>>>>> 9427eea2
    ...


@pytest.fixture
def mock_bot(mocker: MockerFixture) -> Mock:
    bot = mocker.Mock()
    bot.config = mocker.Mock()
    bot.session = mocker.Mock()

    return bot


<<<<<<< HEAD
@pytest.fixture
def mock_service_manager() -> MockServiceManager:
    return MockServiceManager()
=======
class TestBible:
    @pytest.fixture
    def mock_service_manager(self) -> MockServiceManager:
        return MockServiceManager()
>>>>>>> 9427eea2


class TestBible(object):
    def test_instantiate(
        self,
        mock_bot: Erasmus,
        mock_service_manager: ServiceManager,
    ) -> None:
        cog = Bible(mock_bot, mock_service_manager)
        assert cog is not None


<<<<<<< HEAD
class TestBibleAppCommands(object):
=======
class TestBibleAppCommands:
    @pytest.fixture
    def mock_service_manager(self) -> MockServiceManager:
        return MockServiceManager()

>>>>>>> 9427eea2
    def test_instantiate(
        self,
        mock_bot: Erasmus,
        mock_service_manager: ServiceManager,
    ) -> None:
        cog = BibleAppCommands(mock_bot, mock_service_manager)
        assert cog is not None<|MERGE_RESOLUTION|>--- conflicted
+++ resolved
@@ -15,11 +15,7 @@
     from erasmus.service_manager import ServiceManager
 
 
-<<<<<<< HEAD
-class MockServiceManager(object):
-=======
 class MockServiceManager:
->>>>>>> 9427eea2
     ...
 
 
@@ -32,19 +28,12 @@
     return bot
 
 
-<<<<<<< HEAD
 @pytest.fixture
 def mock_service_manager() -> MockServiceManager:
     return MockServiceManager()
-=======
-class TestBible:
-    @pytest.fixture
-    def mock_service_manager(self) -> MockServiceManager:
-        return MockServiceManager()
->>>>>>> 9427eea2
 
 
-class TestBible(object):
+class TestBible:
     def test_instantiate(
         self,
         mock_bot: Erasmus,
@@ -54,15 +43,7 @@
         assert cog is not None
 
 
-<<<<<<< HEAD
-class TestBibleAppCommands(object):
-=======
 class TestBibleAppCommands:
-    @pytest.fixture
-    def mock_service_manager(self) -> MockServiceManager:
-        return MockServiceManager()
-
->>>>>>> 9427eea2
     def test_instantiate(
         self,
         mock_bot: Erasmus,
